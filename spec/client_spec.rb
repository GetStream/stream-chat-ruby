# frozen_string_literal: true

require 'jwt'
require 'securerandom'
require 'stream-chat'
require 'faraday'

describe StreamChat::Client do
  def loop_times(times)
    loop do
      begin
        yield()
        return
      rescue StandardError, RSpec::Expectations::ExpectationNotMetError
        raise if times.zero?
      end

      sleep(1)
      times -= 1
    end
  end

  before(:all) do
    @client = StreamChat::Client.from_env

    @created_users = []

    @fellowship_of_the_ring = [
      { id: 'frodo-baggins', name: 'Frodo Baggins', race: 'Hobbit', age: 50 },
      { id: 'sam-gamgee', name: 'Samwise Gamgee', race: 'Hobbit', age: 38 },
      { id: 'gandalf', name: 'Gandalf the Grey', race: 'Istari' },
      { id: 'legolas', name: 'Legolas', race: 'Elf', age: 500 }
    ]
    @client.upsert_users(@fellowship_of_the_ring)
    @channel = @client.channel('team', channel_id: 'fellowship-of-the-ring',
                                       data: { members: @fellowship_of_the_ring.map { |fellow| fellow[:id] } })
    @channel.create('gandalf')
  end

  before(:each) do
    @random_users = [{ id: SecureRandom.uuid }, { id: SecureRandom.uuid }]
    @random_user = { id: SecureRandom.uuid }
    users_to_insert = [@random_users[0], @random_users[1], @random_user]

    @created_users.push(*users_to_insert.map { |u| u[:id] })

    @client.upsert_users(users_to_insert)
  end

  after(:all) do
    curr_idx = 0
    batch_size = 25

    slice = @created_users.slice(0, batch_size)

    while !slice.nil? && !slice.empty?
      @client.delete_users(slice, user: StreamChat::HARD_DELETE, messages: StreamChat::HARD_DELETE)

      curr_idx += batch_size
      slice = @created_users.slice(curr_idx, batch_size)
    end
  end

  it 'properly sets up a new client' do
    client = StreamChat::Client.from_env

    client.set_http_client(Faraday.new(url: 'https://getstream.io'))
    expect { client.get_app_settings }.to raise_error(StreamChat::StreamAPIException)

    client.set_http_client(Faraday.new(url: 'https://chat.stream-io-api.com'))
    response = client.get_app_settings
    expect(response).to include 'app'
  end

  it 'raises ArgumentError if no api_key is provided' do
    expect { StreamChat::Client.new(nil, nil) }.to raise_error(TypeError)
  end

  it 'properly handles stream response class' do
    response = @client.get_app_settings
    expect(response.rate_limit.limit).to be > 0
    expect(response.rate_limit.remaining).to be > 0
    expect(response.rate_limit.reset).to be_within(120).of Time.now.utc
    expect(response.status_code).to be 200
    expect(response.to_json).not_to include 'rate_limit'
    expect(response.to_json).not_to include 'status_code'
  end

  it 'mutes users' do
    response = @client.mute_user(@random_users[0][:id], @random_users[1][:id])
    expect(response).to include 'mute'
    expect(response['mute']['target']['id']).to eq(@random_users[0][:id])
    expect(response['mute']['user']['id']).to eq(@random_users[1][:id])
    @client.unmute_user(@random_users[0][:id], @random_users[1][:id])
  end

  it 'retrieves a channel type' do
    response = @client.get_channel_type('team')
    expect(response).to include 'permissions'
  end

  it 'lists channel types' do
    response = @client.list_channel_types
    expect(response).to include 'channel_types'
  end

  it 'creates a user token' do
    token = @client.create_token('tommaso')
    payload = JWT.decode(token, @client.api_secret)
    expect(payload[0].fetch('user_id')).to eq 'tommaso'
  end

  it 'retrieves application settings' do
    response = @client.get_app_settings
    expect(response).to include 'app'
  end

  it 'updates application settings' do
    response = @client.update_app_settings(enforce_unique_usernames: 'no')
    expect(response.status_code).to be 200
  end

  it 'updates a user' do
    user = { id: SecureRandom.uuid }
    response = @client.update_user(user)
    expect(response).to include 'users'
    expect(response['users']).to include user[:id]
  end

  it 'creates a user with team and teams_role' do
    user = {
      id: SecureRandom.uuid,
      team: 'blue',
      teams_role: { 'blue' => 'admin' }
    }
    response = @client.update_user(user)
    expect(response).to include 'users'
    expect(response['users']).to include user[:id]
    expect(response['users'][user[:id]]['team']).to eq 'blue'
    expect(response['users'][user[:id]]['teams_role']['blue']).to eq 'admin'
  end

  it 'updates multiple users' do
    users = [{ id: SecureRandom.uuid }, { id: SecureRandom.uuid }]
    response = @client.update_users(users)
    expect(response).to include 'users'
    expect(response['users']).to include users[0][:id]
  end

  it 'raises when a user without an id is provided' do
    users = [{}, {}]
    expect { @client.update_users(users) }.to raise_error(ArgumentError)
  end

  it 'makes partial user update' do
    user_id = SecureRandom.uuid
    @client.update_user({ id: user_id, field: 'value' })

    response = @client.update_user_partial({
                                             id: user_id,
                                             set: { field: 'updated' }
                                           })

    expect(response['users'][user_id]['field']).to eq('updated')
  end

  it 'makes partial user update with team and teams_role' do
    user_id = SecureRandom.uuid
    @client.update_user({ id: user_id, name: 'Test User' })

    response = @client.update_user_partial({
                                             id: user_id,
                                             set: {
                                               teams: ['blue'],
                                               teams_role: { 'blue' => 'admin' }
                                             }
                                           })

    expect(response['users'][user_id]['teams']).to eq(['blue'])
    expect(response['users'][user_id]['teams_role']['blue']).to eq('admin')
  end

  it 'deletes a user' do
    response = @client.delete_user(@random_user[:id])
    expect(response).to include 'user'
    expect(response['user']['id']).to eq(@random_user[:id])
  end

  it 'deletes a user with mark delete' do
    response = @client.delete_user(@random_user[:id], mark_messages_deleted: true, hard_delete: true)
    expect(response).to include 'user'
    expect(response['user']['id']).to eq(@random_user[:id])
  end

  it 'deactivates a user' do
    response = @client.deactivate_user(@random_user[:id])
    expect(response).to include 'user'
    expect(response['user']['id']).to eq(@random_user[:id])
  end

  it 'deactivates multiple users' do
    response = @client.deactivate_users([@random_users[0][:id], @random_users[1][:id]])
    expect(response).to include 'task_id'
    expect(response['task_id']).not_to be_empty
  end

  it 'raises an error if user_ids is not an array' do
    expect { @client.deactivate_users('not an array') }.to raise_error(TypeError)
  end

  it 'raises an error if user_ids is empty' do
    expect { @client.deactivate_users([]) }.to raise_error(ArgumentError)
  end

  it 'reactivates a user' do
    @client.deactivate_user(@random_user[:id])
    response = @client.reactivate_user(@random_user[:id])
    expect(response).to include 'user'
    expect(response['user']['id']).to eq(@random_user[:id])
  end

  it 'exports a user' do
    response = @client.export_user('gandalf')
    expect(response).to include 'user'
    expect(response['user']['name']).to eq('Gandalf the Grey')
  end

  it 'shadow bans a user' do
    @client.shadow_ban(@random_user[:id], user_id: @random_users[0][:id])

    msg_id = SecureRandom.uuid
    response = @channel.send_message({
                                       id: msg_id,
                                       text: 'Hello world'
                                     }, @random_user[:id])
    expect(response['message']['shadowed']).to eq(false)
    response = @client.get_message(msg_id)
    expect(response['message']['shadowed']).to eq(true)

    @client.remove_shadow_ban(@random_user[:id], user_id: @random_users[0][:id])

    msg_id = SecureRandom.uuid
    response = @channel.send_message({
                                       id: msg_id,
                                       text: 'Hello world'
                                     }, @random_user[:id])
    expect(response['message']['shadowed']).to eq(false)
    response = @client.get_message(msg_id)
    expect(response['message']['shadowed']).to eq(false)
  end

  it 'bans a user' do
    @client.ban_user(@random_user[:id], user_id: @random_users[0][:id])
  end

  it 'unbans a user' do
    @client.ban_user(@random_user[:id], user_id: @random_users[0][:id])
    @client.unban_user(@random_user[:id], user_id: @random_users[0][:id])
  end

  it 'flags\unflags a user' do
    @client.flag_user(@random_user[:id], user_id: @random_users[0][:id])
    @client.unflag_user(@random_user[:id], user_id: @random_users[0][:id])
  end

  it 'flags\unflags message' do
    msg_id = SecureRandom.uuid
    @channel.send_message({
                            'id' => msg_id,
                            'text' => 'Hello world'
                          }, @random_user[:id])

    @client.flag_message(msg_id, user_id: @random_users[0][:id])
    @client.unflag_message(msg_id, user_id: @random_users[0][:id])
  end

  it 'queries message flags' do
    msg_id = SecureRandom.uuid
    @channel.send_message({
                            'id' => msg_id,
                            'text' => 'Hello world'
                          }, @random_user[:id])

    @client.flag_message(msg_id, user_id: @random_users[0][:id])
    response = @client.query_message_flags({ 'user_id' => { '$in' => [@random_user[:id]] } })
    expect(response['flags'].length).to eq 1
  end

  it 'queries flag reports' do
    msg_id = SecureRandom.uuid
    @channel.send_message({
                            'id' => msg_id,
                            'text' => 'Hello world'
                          }, @random_user[:id])
    @client.flag_message(msg_id, user_id: @random_users[0][:id])
    response = @client.query_flag_reports(message_id: msg_id)
    expect(response['flag_reports'].length).to eq 1

    response = @client.review_flag_report(
      response['flag_reports'][0]['id'],
      'reviewed',
      @random_user[:id],
      custom: 'reason_a'
    )
    expect(response['flag_report']).not_to be_nil
  end

  it 'marks everything as read' do
    @client.mark_all_read(@random_user[:id])
  end

  describe '#get_message' do
    # runs before all tests in this describe block once
    before(:all) do
      @user_id = SecureRandom.uuid
      @msg_id = SecureRandom.uuid
      @channel.send_message({
                              'id' => @msg_id,
                              'text' => 'This is not deleted'
                            }, @user_id)
      @deleted_msg_id = SecureRandom.uuid
      @channel.send_message({
                              'id' => @deleted_msg_id,
                              'text' => 'This is deleted'
                            }, @user_id)
      @client.delete_message(@deleted_msg_id)
    end
<<<<<<< HEAD

    it 'gets message by id' do
      response = @client.get_message(@msg_id)
      message = response['message']
      expect(message['id']).to eq(@msg_id)
    end

=======

    it 'gets message by id' do
      response = @client.get_message(@msg_id)
      message = response['message']
      expect(message['id']).to eq(@msg_id)
    end

>>>>>>> 79aa72a7
    it 'gets deleted message when show_deleted_message is true' do
      response = @client.get_message(@deleted_msg_id, show_deleted_message: true)
      message = response['message']
      expect(message['id']).to eq(@deleted_msg_id)
    end

    it 'also it gets non-deleted message when show_deleted_message is true' do
      response = @client.get_message(@msg_id, show_deleted_message: true)
      message = response['message']
      expect(message['id']).to eq(@msg_id)
    end
  end

  it 'pins and unpins a message' do
    msg_id = SecureRandom.uuid
    response = @channel.send_message({
                                       'id' => msg_id,
                                       'text' => 'Hello world'
                                     }, @random_user[:id])
    response = @client.pin_message(response['message']['id'], @random_user[:id])
    expect(response['message']['pinned_by']['id']).to eq(@random_user[:id])

    response = @client.unpin_message(response['message']['id'], @random_user[:id])
    expect(response['message']['pinned_by']).to eq(nil)
  end

  it 'updates a message' do
    msg_id = SecureRandom.uuid
    response = @channel.send_message({
                                       'id' => msg_id,
                                       'text' => 'Hello world'
                                     }, @random_user[:id])
    expect(response['message']['text']).to eq('Hello world')
    @client.update_message({
                             'id' => msg_id,
                             'awesome' => true,
                             'text' => 'helloworld',
                             'user' => { 'id' => response['message']['user']['id'] }
                           })
  end

  it 'updates a message partially' do
    msg_id = SecureRandom.uuid
    response = @channel.send_message(
      {
        id: msg_id,
        text: 'Hello world'
      }, @random_user[:id]
    )
    expect(response['message']['text']).to eq('Hello world')
    response = @client.update_message_partial(msg_id,
                                              {
                                                set: {
                                                  awesome: true,
                                                  text: 'helloworld'
                                                }
                                              }, user_id: @random_user[:id])
    expect(response['message']['text']).to eq('helloworld')
    expect(response['message']['awesome']).to eq(true)
  end

  it 'deletes a message' do
    msg_id = SecureRandom.uuid
    @channel.send_message({
                            'id' => msg_id,
                            'text' => 'hello world'
                          }, @random_user[:id])
    @client.delete_message(msg_id)
  end

  it 'hard deletes a message' do
    msg_id = SecureRandom.uuid
    @channel.send_message({
                            'id' => msg_id,
                            'text' => 'hello world'
                          }, @random_user[:id])
    @client.delete_message(msg_id, hard: true)
  end

  it 'query banned users' do
    @client.ban_user(@random_user[:id], user_id: @random_users[0][:id], reason: 'rubytest')
    response = @client.query_banned_users({ 'reason' => 'rubytest' }, limit: 1)
    expect(response['bans'].length).to eq 1
  end

  it 'queries users' do
    response = @client.query_users({ 'race' => { '$eq' => 'Hobbit' } }, sort: { 'age' => -1 })
    expect(response['users'].length).to eq 2
    expect([50, 38]).to eq(response['users'].map { |u| u['age'] })
  end

  it 'queries channels' do
    response = @client.query_channels({ 'members' => { '$in' => ['legolas'] } }, sort: { 'id' => 1 })
    expect(response['channels'].length).to eq 1
    expect(response['channels'][0]['channel']['id']).to eq 'fellowship-of-the-ring'
    expect(response['channels'][0]['members'].length).to eq 4
  end

  xit 'run message action' do
    resp = @channel.send_message({ text: '/giphy wave' }, @random_user[:id])
    @client.run_message_action(resp['message']['id'], { user: { id: @random_user[:id] }, form_data: { image_action: 'shuffle' } })
  end

  it 'handles devices' do
    response = @client.get_devices(@random_user[:id])
    expect(response).to include 'devices'
    expect(response['devices'].length).to eq 0

    @client.add_device(SecureRandom.uuid, 'apn', @random_user[:id])
    response = @client.get_devices(@random_user[:id])
    expect(response['devices'].length).to eq 1

    @client.delete_device(response['devices'][0]['id'], @random_user[:id])
    @client.add_device(SecureRandom.uuid, 'apn', @random_user[:id])
    response = @client.get_devices(@random_user[:id])
    expect(response['devices'].length).to eq 1
  end

  describe 'get rate limits' do
    it 'lists all limits' do
      response = @client.get_rate_limits
      expect(response['android']).not_to be_nil
      expect(response['ios']).not_to be_nil
      expect(response['web']).not_to be_nil
      expect(response['server_side']).not_to be_nil
    end

    it 'lists limits for a single platform' do
      response = @client.get_rate_limits(server_side: true)
      expect(response['server_side']).not_to be_nil
      expect(response['android']).to be_nil
      expect(response['ios']).to be_nil
      expect(response['web']).to be_nil
    end

    it 'lists limits for a few endpoints' do
      response = @client.get_rate_limits(server_side: true, android: true, endpoints: %w[GetRateLimits QueryChannels])
      expect(response['ios']).to be_nil
      expect(response['web']).to be_nil
      expect(response['android']).not_to be_nil
      expect(response['android'].length).to eq(2)
      expect(response['android']['GetRateLimits']['limit']).to eq(response['android']['GetRateLimits']['remaining'])
      expect(response['server_side']).not_to be_nil
      expect(response['server_side'].length).to eq(2)
      expect(response['server_side']['GetRateLimits']['limit']).to be > response['server_side']['GetRateLimits']['remaining']
    end
  end

  describe 'search' do
    it 'search for messages' do
      text = SecureRandom.uuid
      @channel.send_message({ text: text }, 'legolas')
      resp = @client.search({ members: { '$in' => ['legolas'] } }, text)
      p resp
      expect(resp['results'].length).to eq(1)
    end

    it 'search for messages with filter conditions' do
      text = SecureRandom.uuid
      @channel.send_message({ text: text }, 'legolas')
      resp = @client.search({ members: { '$in' => ['legolas'] } }, { text: { '$q': text } })
      expect(resp['results'].length).to eq(1)
    end

    it 'offset with sort should fail' do
      expect do
        @client.search({ members: { '$in' => ['legolas'] } }, SecureRandom.uuid, sort: { created_at: -1 }, offset: 2)
      end.to raise_error(/cannot use offset with next or sort parameters/)
    end

    it 'offset with next should fail' do
      expect do
        @client.search({ members: { '$in' => ['legolas'] } }, SecureRandom.uuid, offset: 2, next: SecureRandom.uuid)
      end.to raise_error(/cannot use offset with next or sort parameters/)
    end

    xit 'search for messages with sorting' do
      text = SecureRandom.uuid
      message_ids = ["0-#{text}", "1-#{text}"]
      @channel.send_message({ id: message_ids[0], text: text }, 'legolas')
      @channel.send_message({ id: message_ids[1], text: text }, 'legolas')
      page1 = @client.search({ members: { '$in' => ['legolas'] } }, text, sort: [{ created_at: -1 }], limit: 1)
      expect(page1['results'].length).to eq
      expect(page1['results'][0]['message']['id']).to eq(message_ids[1])
      expect(page1['next']).not_to be_empty
      page2 = @client.search({ members: { '$in' => ['legolas'] } }, text, limit: 1, next: page1['next'])
      expect(page2['results'].length).to eq(1)
      expect(page2['results'][0]['message']['id']).to eq(message_ids[0])
      expect(page2['previous']).not_to be_empty
    end
  end

  describe 'blocklist' do
    before(:all) do
      @blocklist = SecureRandom.uuid
    end

    it 'list available blocklists' do
      resp = @client.list_blocklists
      expect(resp['blocklists'].map { |b| b['name'] }).to include StreamChat::DEFAULT_BLOCKLIST
    end

    it 'get default blocklist' do
      resp = @client.get_blocklist(StreamChat::DEFAULT_BLOCKLIST)
      expect(resp['blocklist']['name']).to eq StreamChat::DEFAULT_BLOCKLIST
    end

    it 'create a new blocklist' do
      @client.create_blocklist(@blocklist, %w[fudge cream sugar])
    end

    it 'list available blocklists' do
      resp = @client.list_blocklists
      expect(resp['blocklists'].length).to be >= 2
    end

    it 'get blocklist info' do
      resp = @client.get_blocklist(@blocklist)
      expect(resp['blocklist']['name']).to eq @blocklist
      expect(resp['blocklist']['words']).to eq %w[fudge cream sugar]
    end

    it 'update a default blocklist should fail' do
      expect do
        @client.update_blocklist(StreamChat::DEFAULT_BLOCKLIST, %w[fudge cream sugar vanilla])
      end.to raise_error(/cannot update the builtin block list/)
    end

    it 'update blocklist' do
      @client.update_blocklist(@blocklist, %w[fudge cream sugar vanilla])
    end

    it 'get blocklist info again' do
      resp = @client.get_blocklist(@blocklist)
      expect(resp['blocklist']['name']).to eq @blocklist
      expect(resp['blocklist']['words']).to eq %w[fudge cream sugar vanilla]
    end

    it 'use the blocklist for a channel type' do
      @client.update_channel_type('team', blocklist: @blocklist, blocklist_behavior: 'block')
    end

    xit 'should block messages that match the blocklist' do
      resp = @channel.send_message({ text: 'put some sugar and fudge on that!' }, @random_user[:id])
      expect(resp['message']['text']).to eq 'Automod blocked your message'
      expect(resp['message']['type']).to eq 'error'
    end

    it 'update blocklist again' do
      @client.update_blocklist(@blocklist, %w[fudge cream sugar vanilla jam])
    end

    xit 'should block messages that match the blocklist again' do
      resp = @channel.send_message({ text: 'you should add more jam there ;)' }, @random_user[:id])
      expect(resp['message']['text']).to eq 'Automod blocked your message'
      expect(resp['message']['type']).to eq 'error'
    end

    it 'delete a blocklist' do
      @client.delete_blocklist(@blocklist)
    end

    it 'should not block messages anymore' do
      resp = @channel.send_message({ text: 'put some sugar and fudge on that!' }, @random_user[:id])
      expect(resp['message']['text']).to eq 'put some sugar and fudge on that!'
    end

    it 'list available blocklists' do
      resp = @client.list_blocklists
      expect(resp['blocklists'].length).to be >= 1
      expect(resp['blocklists'].map { |b| b['name'] }).not_to include @blocklist
    end

    it 'delete a default blocklist should fail' do
      expect do
        @client.delete_blocklist(StreamChat::DEFAULT_BLOCKLIST)
      end.to raise_error(
        /cannot delete the builtin block list/
      )
    end
  end

  it 'check status for a task that does not exist' do
    expect do
      @client.get_export_channel_status(SecureRandom.uuid)
    end.to raise_error(
      /Can't find task with id/
    )
  end

  it 'check status for a task that does not exist' do
    expect do
      @client.get_task(SecureRandom.uuid)
    end.to raise_error(
      /Can't find task with id/
    )
  end

  it 'request the export for a channel that does not exist' do
    expect do
      @client.export_channels({ type: 'messaging', id: SecureRandom.uuid })
    end.to raise_error StreamChat::StreamAPIException
  end

  it 'request the channel export' do
    ch = @client.channel('messaging', channel_id: SecureRandom.uuid)
    ch.create(@random_user[:id])
    ch.send_message({ text: 'Hey Joni' }, @random_user[:id])

    options = { clear_deleted_message_text: true, include_truncated_messages: true }
    resp = @client.export_channels({ type: ch.channel_type, id: ch.id }, **options)
    expect(resp['task_id']).not_to be_empty

    task_id = resp['task_id']
    loop do
      resp = @client.get_export_channel_status(task_id)
      expect(resp['status']).not_to be_empty
      expect(resp['created_at']).not_to be_empty
      expect(resp['updated_at']).not_to be_empty
      if resp['status'] == 'completed'
        expect(resp['result']).not_to be_empty
        expect(resp['result']['url']).not_to be_empty
        expect(resp).not_to include 'error'
        break
      end
      sleep(0.5)
    end
  end

  it 'request users export' do
    user_id1 = SecureRandom.uuid
    @client.update_users([{ id: user_id1 }])

    resp = @client.export_users([user_id1])
    expect(resp['task_id']).not_to be_empty

    task_id = resp['task_id']
    loop do
      resp = @client.get_task(task_id)
      expect(resp['status']).not_to be_empty
      expect(resp['created_at']).not_to be_empty
      expect(resp['updated_at']).not_to be_empty
      if resp['status'] == 'completed'
        expect(resp['result']).not_to be_empty
        expect(resp['result']['url']).not_to be_empty
        expect(resp).not_to include 'error'
        break
      end
      sleep(0.5)
    end
  end

  it 'request delete channels' do
    ch1 = @client.channel('messaging', channel_id: SecureRandom.uuid)
    ch1.create(@random_user[:id])
    ch1.send_message({ text: 'Hey Joni' }, @random_user[:id])
    cid1 = "#{ch1.channel_type}:#{ch1.id}"

    ch2 = @client.channel('messaging', channel_id: SecureRandom.uuid)
    ch2.create(@random_user[:id])
    ch2.send_message({ text: 'Hey Joni' }, @random_user[:id])
    cid2 = "#{ch2.channel_type}:#{ch2.id}"

    resp = @client.delete_channels([cid1, cid2], hard_delete: true)
    expect(resp['task_id']).not_to be_empty

    task_id = resp['task_id']
    loop do
      resp = @client.get_task(task_id)
      expect(resp['status']).not_to be_empty
      expect(resp['created_at']).not_to be_empty
      expect(resp['updated_at']).not_to be_empty
      if resp['status'] == 'completed'
        result = resp['result']
        expect(result).not_to be_empty
        expect(result[cid1]).not_to be_empty
        expect(result[cid1]['status']).to eq 'ok'
        expect(result[cid2]).not_to be_empty
        expect(result[cid2]['status']).to eq 'ok'
        break
      end
      sleep(0.5)
    end
  end

  it 'request delete users' do
    user_id1 = SecureRandom.uuid
    user_id2 = SecureRandom.uuid
    @client.update_users([{ id: user_id1 }, { id: user_id2 }])

    ch1 = @client.channel('messaging', channel_id: SecureRandom.uuid)
    ch1.create(user_id1)
    ch1.send_message({ text: 'Hey Joni' }, user_id1)

    ch2 = @client.channel('messaging', channel_id: SecureRandom.uuid)
    ch2.create(user_id2)
    ch2.send_message({ text: 'Hey Joni' }, user_id1)

    resp = @client.delete_users([user_id1, user_id2], user: StreamChat::HARD_DELETE)
    expect(resp['task_id']).not_to be_empty

    task_id = resp['task_id']
    resp = @client.get_task(task_id)
    expect(resp['status']).not_to be_empty
  end

  it 'check push notification test are working' do
    message_id = SecureRandom.uuid
    @channel.send_message({ id: message_id, text: SecureRandom.uuid }, 'legolas')
    resp = @client.check_push({ message_id: message_id, skip_devices: true, user_id: @random_user[:id] })
    expect(resp['rendered_message']).not_to be_empty
  end

  it 'check_sqs with an invalid queue url should fail' do
    resp = @client.check_sqs('key', 'secret', 'https://foo.com/bar')
    expect(resp['status']).to eq 'error'
    expect(resp['error']).to include 'invalid SQS url'
  end

  it 'check_sns with an invalid topic arn should fail' do
    resp = @client.check_sns('key', 'secret', 'arn:aws:sns:us-east-1:123456789012:sns-topic')
    expect(resp['status']).to eq 'error'
    expect(resp['error']).to include 'publishing the message failed.'
  end

  it 'can create a guest if it"s allowed' do
    guest_user = @client.create_guest({ user: { id: SecureRandom.uuid } })
    expect(guest_user['access_token']).not_to be_empty
  rescue StreamChat::StreamAPIException
    # Guest user isn't turned on for every test app, so ignore it
  end

  it 'can send custom events' do
    @client.send_user_event(@random_user[:id], { event: { type: 'friendship-request' } })
  end

  it 'can translate a message' do
    message_id = SecureRandom.uuid
    @channel.send_message({ id: message_id, text: SecureRandom.uuid }, 'legolas')
    response = @client.translate_message(message_id, 'hu')
    expect(response['message']).not_to be_empty
  end

  describe 'custom commands' do
    before(:all) do
      @cmd = SecureRandom.uuid
    end

    it 'create a command' do
      cmd = @client.create_command({ name: @cmd, description: 'I am testing' })['command']
      expect(cmd['name']).to eq @cmd
      expect(cmd['description']).to eq 'I am testing'
    end

    it 'get that command' do
      cmd = @client.get_command(@cmd)
      expect(cmd['name']).to eq @cmd
      expect(cmd['description']).to eq 'I am testing'
    end

    it 'update that command' do
      cmd = @client.update_command(@cmd, { description: 'I tested' })['command']
      expect(cmd['name']).to eq @cmd
      expect(cmd['description']).to eq 'I tested'
    end

    it 'delete that command' do
      @client.delete_command(@cmd)
    end

    it 'list commands' do
      cmds = @client.list_commands['commands']
      cmds.each do |cmd|
        expect(cmd['name']).not_to eq @cmd
      end
    end

    it 'import end2end' do
      url_resp = @client.create_import_url("#{SecureRandom.uuid}.json")
      expect(url_resp['upload_url']).not_to be_empty
      expect(url_resp['path']).not_to be_empty

      Faraday.put(url_resp['upload_url'], '{}', 'Content-Type' => 'application/json')

      create_resp = @client.create_import(url_resp['path'], 'upsert')
      expect(create_resp['import_task']['id']).not_to be_empty

      get_resp = @client.get_import(create_resp['import_task']['id'])
      expect(get_resp['import_task']['id']).to eq create_resp['import_task']['id']

      list_resp = @client.list_imports({ limit: 1 })
      expect(list_resp['import_tasks'].length).to eq 1
    end

    it 'can query drafts' do
      # Create multiple drafts in different channels
      draft1 = { 'text' => 'Draft in channel 1' }
      @channel.create_draft(draft1, @random_user[:id])

      # Create another channel with a draft
      channel2 = @client.channel('messaging', data: { 'members' => @random_users.map { |u| u[:id] } })
      channel2.create(@random_user[:id])

      draft2 = { 'text' => 'Draft in channel 2' }
      channel2.create_draft(draft2, @random_user[:id])

      # Sort by created_at
      sort = [{ 'field' => 'created_at', 'direction' => 1 }]
      response = @client.query_drafts(@random_user[:id], sort: sort)
      expect(response['drafts']).not_to be_empty
      expect(response['drafts'].length).to eq(2)
      expect(response['drafts'][0]['channel']['id']).to eq(@channel.id)
      expect(response['drafts'][1]['channel']['id']).to eq(channel2.id)

      # Query for a specific channel
      response = @client.query_drafts(@random_user[:id], filter: { 'channel_cid' => @channel.cid })
      expect(response['drafts']).not_to be_empty
      expect(response['drafts'].length).to eq(1)
      expect(response['drafts'][0]['channel']['id']).to eq(@channel.id)

      # Query all drafts for the user
      response = @client.query_drafts(@random_user[:id])
      expect(response['drafts']).not_to be_empty
      expect(response['drafts'].length).to eq(2)

      # Paginate
      response = @client.query_drafts(@random_user[:id], sort: sort, limit: 1)
      expect(response['drafts']).not_to be_empty
      expect(response['drafts'].length).to eq(1)
      expect(response['drafts'][0]['channel']['id']).to eq(@channel.id)

      # Cleanup
      begin
        channel2.delete
      rescue StandardError
        # Ignore errors if channel is already deleted
      end
    end
  end

  describe 'permissions' do
    before(:all) do
      @permission_id = SecureRandom.uuid
    end

    it 'create a permission' do
      @client.create_permission({
                                  id: @permission_id,
                                  name: @permission_id,
                                  action: 'CreateChannel',
                                  owner: false,
                                  same_team: false,
                                  condition: {
                                    '$subject.magic_custom_field': 'custom'
                                  }
                                })
    end

    it 'get permission' do
      loop_times 10 do
        permission = @client.get_permission(@permission_id)
        expect(permission['id']).to eq @cmd
        expect(permission['name']).to eq @cmd
      end
    end

    it 'update that permission' do
      loop_times 10 do
        @client.update_permission(@permission_id, {
                                    id: @permission_id,
                                    name: @permission_id,
                                    description: 'desc',
                                    action: 'CreateChannel',
                                    condition: {
                                      '$subject.magic_custom_field': 'custom'
                                    }
                                  })
        permission = @client.get_permission(@permission_id)['permission']
        expect(permission['name']).to eq @permission_id
        expect(permission['description']).to eq 'desc'
      end
    end

    it 'list permissions' do
      loop_times 10 do
        permissions = @client.list_permissions['permissions']
        found = false
        permissions.each do |permission|
          if permission['id'] == @permission_id
            found = true
            break
          end
        end

        expect(found).to be true
      end
    end

    it 'delete that permission' do
      loop_times 10 do
        @client.delete_permission(@permission_id)
      end
    end

    it 'create role' do
      @client.create_role(@permission_id)
    end

    it 'list new role' do
      loop_times 10 do
        roles = @client.list_roles['roles']
        found = false
        roles.each do |role|
          if role['name'] == @permission_id
            found = true
            break
          end
        end
        expect(found).to be true
      end
    end

    it 'delete role' do
      loop_times 10 do
        @client.delete_role @permission_id
      end
    end
  end

  describe '#query_threads' do
    before(:all) do
      # Create a dedicated random user for this block
      @thread_test_user = { id: SecureRandom.uuid }
      @client.upsert_users([@thread_test_user])

      # Create a channel and send a message to create a thread
      @thread_channel = @client.channel('messaging', channel_id: SecureRandom.uuid, data: { test: true })
      @thread_channel.create(@thread_test_user[:id])

      # Send a message to create a thread
      @thread_message = @thread_channel.send_message({ text: 'Thread parent message' }, @thread_test_user[:id])

      # Send a reply to create a thread
      @thread_channel.send_message({ text: 'Thread reply', parent_id: @thread_message['message']['id'] }, @thread_test_user[:id])
    end

    after(:all) do
      @thread_channel.delete
      @client.delete_user(@thread_test_user[:id])
    end

    it 'queries threads with filter' do
      filter = {
        'created_by_user_id' => { '$eq' => @thread_test_user[:id] }
      }

      response = @client.query_threads(filter, user_id: @thread_test_user[:id])

      expect(response).to include 'threads'
      expect(response['threads'].length).to be >= 1
    end

    it 'queries threads with sort' do
      sort = {
        'created_at' => -1
      }

      response = @client.query_threads({}, sort: sort, user_id: @thread_test_user[:id])

      expect(response).to include 'threads'
      expect(response['threads'].length).to be >= 1
    end

    it 'queries threads with both filter and sort' do
      filter = {
        'created_by_user_id' => { '$eq' => @thread_test_user[:id] }
      }

      sort = {
        'created_at' => -1
      }

      response = @client.query_threads(filter, sort: sort, user_id: @thread_test_user[:id])

      expect(response).to include 'threads'
      expect(response['threads'].length).to be >= 1
    end
  end
<<<<<<< HEAD

  describe 'reminders' do
    before do
      @client = StreamChat::Client.from_env
      @channel_id = SecureRandom.uuid
      @channel = @client.channel('messaging', channel_id: @channel_id)
      @channel.create('john')
      @message = @channel.send_message({ 'text' => 'Hello world' }, 'john')
      @message_id = @message['message']['id']
      @user_id = 'john'
    end

    describe 'create_reminder' do
      it 'create reminder' do
        remind_at = DateTime.now + 1
        response = @client.create_reminder(@message_id, @user_id, remind_at)

        expect(response).to include('reminder')
        expect(response['reminder']).to include('message_id', 'user_id', 'remind_at')
        expect(response['reminder']['message_id']).to eq(@message_id)
        expect(response['reminder']['user_id']).to eq(@user_id)
      end

      it 'create reminder without remind_at' do
        response = @client.create_reminder(@message_id, @user_id)

        expect(response).to include('reminder')
        expect(response['reminder']).to include('message_id', 'user_id')
        expect(response['reminder']['message_id']).to eq(@message_id)
        expect(response['reminder']['user_id']).to eq(@user_id)
        expect(response['reminder']['remind_at']).to be_nil
      end
    end

    describe 'update_reminder' do
      before do
        @client.create_reminder(@message_id, @user_id)
      end

      it 'update reminder' do
        new_remind_at = DateTime.now + 2
        response = @client.update_reminder(@message_id, @user_id, new_remind_at)

        expect(response).to include('reminder')
        expect(response['reminder']).to include('message_id', 'user_id', 'remind_at')
        expect(response['reminder']['message_id']).to eq(@message_id)
        expect(response['reminder']['user_id']).to eq(@user_id)
        expect(DateTime.parse(response['reminder']['remind_at'])).to be_within(1).of(new_remind_at)
      end
    end

    describe 'delete_reminder' do
      before do
        @client.create_reminder(@message_id, @user_id)
      end

      it 'delete reminder' do
        response = @client.delete_reminder(@message_id, @user_id)
        expect(response).to be_a(Hash)
      end
    end

    describe 'query_reminders' do
      before do
        remind_at = DateTime.now + 1
        @client.create_reminder(@message_id, @user_id, remind_at)
      end

      it 'query reminders' do
        # Query reminders for the user
        response = @client.query_reminders(@user_id)

        expect(response).to include('reminders')
        expect(response['reminders']).to be_an(Array)
        expect(response['reminders'].length).to be >= 1

        # Find our reminder
        reminder = response['reminders'].find { |r| r['message_id'] == @message_id }
        expect(reminder).not_to be_nil
        expect(reminder['user_id']).to eq(@user_id)
      end

      it 'query reminders with channel filter' do
        # Query reminders for the user in a specific channel
        filter = { 'channel_cid' => @channel.cid }
        response = @client.query_reminders(@user_id, filter)

        expect(response).to include('reminders')
        expect(response['reminders']).to be_an(Array)
        expect(response['reminders'].length).to be >= 1

        # All reminders should have a channel_cid
        response['reminders'].each do |reminder|
          expect(reminder).to include('channel_cid')
        end
      end
    end
  end
=======
>>>>>>> 79aa72a7
end<|MERGE_RESOLUTION|>--- conflicted
+++ resolved
@@ -325,7 +325,6 @@
                             }, @user_id)
       @client.delete_message(@deleted_msg_id)
     end
-<<<<<<< HEAD
 
     it 'gets message by id' do
       response = @client.get_message(@msg_id)
@@ -333,15 +332,6 @@
       expect(message['id']).to eq(@msg_id)
     end
 
-=======
-
-    it 'gets message by id' do
-      response = @client.get_message(@msg_id)
-      message = response['message']
-      expect(message['id']).to eq(@msg_id)
-    end
-
->>>>>>> 79aa72a7
     it 'gets deleted message when show_deleted_message is true' do
       response = @client.get_message(@deleted_msg_id, show_deleted_message: true)
       message = response['message']
@@ -1030,7 +1020,66 @@
       expect(response['threads'].length).to be >= 1
     end
   end
-<<<<<<< HEAD
+
+  describe '#query_threads' do
+    before(:all) do
+      # Create a dedicated random user for this block
+      @thread_test_user = { id: SecureRandom.uuid }
+      @client.upsert_users([@thread_test_user])
+
+      # Create a channel and send a message to create a thread
+      @thread_channel = @client.channel('messaging', channel_id: SecureRandom.uuid, data: { test: true })
+      @thread_channel.create(@thread_test_user[:id])
+
+      # Send a message to create a thread
+      @thread_message = @thread_channel.send_message({ text: 'Thread parent message' }, @thread_test_user[:id])
+
+      # Send a reply to create a thread
+      @thread_channel.send_message({ text: 'Thread reply', parent_id: @thread_message['message']['id'] }, @thread_test_user[:id])
+    end
+
+    after(:all) do
+      @thread_channel.delete
+      @client.delete_user(@thread_test_user[:id])
+    end
+
+    it 'queries threads with filter' do
+      filter = {
+        'created_by_user_id' => { '$eq' => @thread_test_user[:id] }
+      }
+
+      response = @client.query_threads(filter, user_id: @thread_test_user[:id])
+
+      expect(response).to include 'threads'
+      expect(response['threads'].length).to be >= 1
+    end
+
+    it 'queries threads with sort' do
+      sort = {
+        'created_at' => -1
+      }
+
+      response = @client.query_threads({}, sort: sort, user_id: @thread_test_user[:id])
+
+      expect(response).to include 'threads'
+      expect(response['threads'].length).to be >= 1
+    end
+
+    it 'queries threads with both filter and sort' do
+      filter = {
+        'created_by_user_id' => { '$eq' => @thread_test_user[:id] }
+      }
+
+      sort = {
+        'created_at' => -1
+      }
+
+      response = @client.query_threads(filter, sort: sort, user_id: @thread_test_user[:id])
+
+      expect(response).to include 'threads'
+      expect(response['threads'].length).to be >= 1
+    end
+  end
 
   describe 'reminders' do
     before do
@@ -1129,6 +1178,4 @@
       end
     end
   end
-=======
->>>>>>> 79aa72a7
 end