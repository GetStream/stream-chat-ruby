# lib/errors.rb

module StreamChat
  class StreamAPIException < StandardError
    
    def initialize(response)
      @response = response
      p response
      begin
        parsed_response = JSON.parse(response.body, symbolize_names: true)
        @json_response = true
<<<<<<< HEAD
        @error_code = parsed_response.fetch(:data, {})
          .fetch(:code, "unknown")
        @error_message = parsed_response.fetch(:data, {})
          .fetch(:message, "unknown")
=======
        @error_code = parsed_response.fetch("code", "unknown")
        @error_message = parsed_response.fetch("message", "unknown")
>>>>>>> 5646010f
      rescue JSON::ParserError
        @json_response = false
      end
    end

    def message
      if @json_response
        "StreamChat error code #{@error_code}: #{@error_message}"
      else
        "StreamChat error HTTP code: #{@response.status}"
      end
    end
  end
  class StreamChannelException < StandardError; end
end<|MERGE_RESOLUTION|>--- conflicted
+++ resolved
@@ -9,15 +9,8 @@
       begin
         parsed_response = JSON.parse(response.body, symbolize_names: true)
         @json_response = true
-<<<<<<< HEAD
-        @error_code = parsed_response.fetch(:data, {})
-          .fetch(:code, "unknown")
-        @error_message = parsed_response.fetch(:data, {})
-          .fetch(:message, "unknown")
-=======
-        @error_code = parsed_response.fetch("code", "unknown")
-        @error_message = parsed_response.fetch("message", "unknown")
->>>>>>> 5646010f
+        @error_code = parsed_response.fetch(:code, "unknown")
+        @error_message = parsed_response.fetch(:message, "unknown")
       rescue JSON::ParserError
         @json_response = false
       end
