--- conflicted
+++ resolved
@@ -940,7 +940,16 @@
       post('threads', data: params)
     end
 
-<<<<<<< HEAD
+    sig { params(filter: StringKeyHash, sort: T.nilable(T::Hash[String, Integer]), options: T.untyped).returns(StreamChat::StreamResponse) }
+    def query_threads(filter, sort: nil, **options)
+      params = {}.merge(options).merge({
+                                         filter: filter,
+                                         sort: StreamChat.get_sort_fields(sort)
+                                       })
+
+      post('threads', data: params)
+    end
+
     # Creates a reminder for a message.
     # @param message_id [String] The ID of the message to create a reminder for
     # @param user_id [String] The ID of the user creating the reminder
@@ -990,8 +999,6 @@
       post('reminders/query', data: params)
     end
 
-=======
->>>>>>> 79aa72a7
     private
 
     sig { returns(T::Hash[String, String]) }
